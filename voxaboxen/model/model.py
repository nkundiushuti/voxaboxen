import numpy as np
import torch
from torch import nn
from torch.nn import functional as F
import torch.hub
import math
from einops import rearrange
from torchaudio.models import wav2vec2_model
import json

class AvesEmbedding(nn.Module):
    def __init__(self, args):
        super().__init__()

        # reference: https://pytorch.org/audio/stable/_modules/torchaudio/models/wav2vec2/utils/import_fairseq.html
        config = self.load_config(args.aves_config_fp)
        self.model = wav2vec2_model(**config, aux_num_out=None)
        device = "cuda" if torch.cuda.is_available() else "cpu"
        state_dict = torch.hub.load_state_dict_from_url(args.aves_url, map_location=device)
        self.model.load_state_dict(state_dict)
        self.model.feature_extractor.requires_grad_(False)
        self.sr=args.sr

    def load_config(self, config_path):
        with open(config_path, 'r') as ff:
            obj = json.load(ff)

        return obj

    def forward(self, sig):
        # extract_feature in the torchaudio version will output all 12 layers' output, -1 to select the final one
        out = self.model.extract_features(sig)[0][-1]

        return out

    def freeze(self):
      for param in self.model.encoder.parameters():
          param.requires_grad = False

    def unfreeze(self):
      for param in self.model.encoder.parameters():
          param.requires_grad = True

class DetectionModel(nn.Module):
  def __init__(self, args, embedding_dim=768):
      super().__init__()
      self.is_bidirectional = args.bidirectional
      self.is_stereo = args.stereo
      self.is_segmentation = args.segmentation
      if self.is_stereo:
          embedding_dim *= 2
      self.encoder = AvesEmbedding(args)
      self.args = args
      aves_sr = args.sr // args.scale_factor
      self.detection_head = DetectionHead(args, embedding_dim = embedding_dim)
      self.comb_discard_thresh = nn.Parameter(torch.tensor(0.))
      if self.is_bidirectional:
          self.rev_detection_head = DetectionHead(args, embedding_dim = embedding_dim)

  def forward(self, x):
      """
      Input
        x (Tensor): (batch, time) (time at 16000 Hz, audio_sr)
      Returns
        detection_probs (Tensor): (batch, time,) (time at 50 Hz, aves_sr)
        regression (Tensor): (batch, time,) (time at 50 Hz, aves_sr)
        class_logits (Tensor): (batch, time, n_classes) (time at 50 Hz, aves_sr)

      """

      expected_dur_output = math.ceil(x.size(1)/self.args.scale_factor)

      x = x-torch.mean(x,axis=1,keepdim=True)
      if self.is_stereo:
          feats0 = self.encoder(x[:,0,:])
          feats1 = self.encoder(x[:,1,:])
          feats = torch.cat([feats0,feats1],dim=-1)
      else:
          feats = self.encoder(x)

      #aves may be off by 1 sample from expected
      pad = expected_dur_output - feats.size(1)
      if pad>0:
        feats = F.pad(feats, (0,0,0,pad), mode='reflect')

      detection_logits, regression, class_logits = self.detection_head(feats)
      detection_probs = torch.sigmoid(detection_logits)
      if self.is_bidirectional:
          rev_detection_logits, rev_regression, rev_class_logits = self.rev_detection_head(feats)
          rev_detection_probs = torch.sigmoid(rev_detection_logits)
      else:
          rev_detection_probs = rev_regression = rev_class_logits = None

      return detection_probs, regression, class_logits, rev_detection_probs, rev_regression, rev_class_logits

  def generate_features(self, x):
      """
      Input
        x (Tensor): (batch, time) (time at 16000 Hz, audio_sr)
      Returns
        features (Tensor): (batch, time, embedding_dim) (time at 50 Hz, aves_sr)
      """

      expected_dur_output = math.ceil(x.size(-1)/self.args.scale_factor)

      x = x-torch.mean(x,axis=-1,keepdim=True)
      feats = self.encoder(x)

      #aves may be off by 1 sample from expected
      pad = expected_dur_output - feats.size(1)
      if pad>0:
        feats = F.pad(feats, (0,0,0,pad), mode='reflect')

      return feats

  def freeze_encoder(self):
      self.encoder.freeze()

  def unfreeze_encoder(self):
      self.encoder.unfreeze()

class DetectionHead(nn.Module):
  def __init__(self, args, embedding_dim=768):
      super().__init__()
      self.n_classes = len(args.label_set)
      self.head = nn.Conv1d(embedding_dim, 2+self.n_classes, args.prediction_scale_factor, stride=args.prediction_scale_factor, padding=0)
      self.args=args

  def forward(self, x):
      """
      Input
        x (Tensor): (batch, time, embedding_dim) (time at 50 Hz, aves_sr)
      Returns
        detection_logits (Tensor): (batch, time,) (time at 50 Hz, aves_sr)
        reg (Tensor): (batch, time,) (time at 50 Hz, aves_sr)
        class_logits (Tensor): (batch, time, n_classes) (time at 50 Hz, aves_sr)

      """
      x = rearrange(x, 'b t c -> b c t')
      x = self.head(x)
      x = rearrange(x, 'b c t -> b t c')
      detection_logits = x[:,:,0]
      reg = x[:,:,1]
      class_logits = x[:,:,2:]
      return detection_logits, reg, class_logits

class DetectionModelStereo(DetectionModel):
  def __init__(self, args, embedding_dim=768):
      super().__init__(args, embedding_dim=2*embedding_dim)

  def forward(self, x):
    """
    Input
      x (Tensor): (batch, channels, time) (time at 16000 Hz, audio_sr)
    Returns
      detection_probs (Tensor): (batch, time,) (time at 50 Hz, aves_sr)
      regression (Tensor): (batch, time,) (time at 50 Hz, aves_sr)
      class_logits (Tensor): (batch, time, n_classes) (time at 50 Hz, aves_sr)

    """

    expected_dur_output = math.ceil(x.size(-1)/self.args.scale_factor)

    x = x-torch.mean(x,axis=-1,keepdim=True)
    feats0 = self.encoder(x[:,0,:])
    feats1 = self.encoder(x[:,1,:])
    feats = torch.cat([feats0,feats1],dim=-1)

    #aves may be off by 1 sample from expected
    pad = expected_dur_output - feats.size(1)
    if pad>0:
      feats = F.pad(feats, (0,0,0,pad), mode='reflect')

    detection_logits, regression, class_logits = self.detection_head(feats)
    detection_probs = torch.sigmoid(detection_logits)

    return detection_probs, regression, class_logits
<<<<<<< HEAD

class DetectionModelMultichannel(DetectionModel):
  # supports >1 channel, but unlike Stereo model does not assume the order of channels matters.
  def __init__(self, args, embedding_dim=768):
      super().__init__(args, embedding_dim=embedding_dim)
      self.n_classes = len(args.label_set)
      
  def forward(self, x):
    """
    Input
      x (Tensor): (batch, channels, time) (time at 16000 Hz, audio_sr)
    Returns
      detection_probs (Tensor): (batch, time,) (time at 50 Hz, aves_sr)
      regression (Tensor): (batch, time,) (time at 50 Hz, aves_sr)
      class_logits (Tensor): (batch, time, n_classes) (time at 50 Hz, aves_sr)

    """
    
#     expected_dur_output = math.ceil(x.size(-1)/self.args.scale_factor)
          
#     x = x-torch.mean(x,axis=-1,keepdim=True)
#     feats=[]
#     for i in range(x.size(1)):
#       feats.append(self.encoder(x[:,i,:]))
#     feats = sum(feats)

#     #aves may be off by 1 sample from expected
#     pad = expected_dur_output - feats.size(1)
#     if pad>0:
#       feats = F.pad(feats, (0,0,0,pad), mode='reflect')
    
#     detection_logits, regression, class_logits = self.detection_head(feats)
#     detection_probs = torch.sigmoid(detection_logits)


    expected_dur_output = math.ceil(x.size(-1)/self.args.scale_factor)
          
    x = x-torch.mean(x,axis=-1,keepdim=True)
    
    detection_logits = []
    regression = []
    class_logits = []
    
    for i in range(x.size(1)):
      feats = self.encoder(x[:,i,:])
      #aves may be off by 1 sample from expected
      pad = expected_dur_output - feats.size(1)
      if pad>0:
        feats = F.pad(feats, (0,0,0,pad), mode='reflect')

      dl, rg, cl = self.detection_head(feats)
      detection_logits.append(dl)
      regression.append(rg)
      class_logits.append(cl)
      
    detection_logits = torch.stack(detection_logits, dim=0)
    regression = torch.stack(regression, dim=0)
    class_logits = torch.stack(class_logits, dim=0)
    
    if hasattr(self.args, "segmentation_based") and self.args.segmentation_based:
      detection_logits=torch.max(detection_logits,dim=0)[0]
      regression=torch.max(regression,dim=0)[0]
      class_logits=torch.max(class_logits,dim=0)[0]
    else:
      mask_based_on_logits = torch.eq(torch.max(detection_logits, dim=0,keepdim=True)[0], detection_logits)

      detection_logits = torch.sum(detection_logits*mask_based_on_logits, dim=0)
      regression = torch.sum(regression*mask_based_on_logits,dim=0)
      class_logits = torch.sum(class_logits* mask_based_on_logits.unsqueeze(-1).repeat(1,1,1,self.n_classes), dim=0)

    detection_probs = torch.sigmoid(detection_logits)
      
    return detection_probs, regression, class_logits
  
=======
>>>>>>> cfcfe505

def rms_and_mixup(X, d, r, y, train, args):
  if args.rms_norm:
    ms = torch.mean(X ** 2, dim = -1, keepdim = True)
    ms = ms + torch.full_like(ms, 1e-6)
    rms = ms ** (-1/2)
    X = X * rms

  if args.mixup and train:
    # TODO: For mixup, add in a check that there aren't extremely overlapping vocs

    batch_size = X.size(0)

    mask = torch.full((X.size(0),1,1), 0.5, device=X.device)
    mask = torch.bernoulli(mask)

    if len(X.size()) == 2:
        X_aug = torch.flip(X, (0,)) * mask[:,:,0]
    elif  len(X.size()) == 3:
        X_aug = torch.flip(X, (0,)) * mask

    d_aug = torch.flip(d, (0,)) * mask[:,:,0]
    r_aug = torch.flip(r, (0,)) * mask[:,:,0]
    y_aug = torch.flip(y, (0,)) * mask

<<<<<<< HEAD
    X = (X + X_aug)#[:batch_size//2,...]
    d = torch.maximum(d, d_aug)#[:batch_size//2,...]
    r = torch.maximum(r, r_aug)#[:batch_size//2,...]
    y = torch.maximum(y, y_aug)#[:batch_size//2,...]
=======
    X = (X + X_aug)[:batch_size//2,...]
    d = torch.maximum(d, d_aug)[:batch_size//2,...]
    r = torch.maximum(r, r_aug)[:batch_size//2,...]
    y = torch.maximum(y, y_aug)[:batch_size//2,...]
>>>>>>> cfcfe505

    if args.rms_norm:
      X = X * (1/2)

  return X, d, r, y
<|MERGE_RESOLUTION|>--- conflicted
+++ resolved
@@ -44,16 +44,15 @@
 class DetectionModel(nn.Module):
   def __init__(self, args, embedding_dim=768):
       super().__init__()
-      self.is_bidirectional = args.bidirectional
-      self.is_stereo = args.stereo
-      self.is_segmentation = args.segmentation
+      self.is_bidirectional = args.bidirectional if hasattr(args, "bidirectional") else False
+      self.is_stereo = args.stereo if hasattr(args, "stereo") else False
+      self.is_segmentation = args.segmentation_based if hasattr(args, "segmentation_based") else False
       if self.is_stereo:
           embedding_dim *= 2
       self.encoder = AvesEmbedding(args)
       self.args = args
       aves_sr = args.sr // args.scale_factor
       self.detection_head = DetectionHead(args, embedding_dim = embedding_dim)
-      self.comb_discard_thresh = nn.Parameter(torch.tensor(0.))
       if self.is_bidirectional:
           self.rev_detection_head = DetectionHead(args, embedding_dim = embedding_dim)
 
@@ -68,9 +67,9 @@
 
       """
 
-      expected_dur_output = math.ceil(x.size(1)/self.args.scale_factor)
-
-      x = x-torch.mean(x,axis=1,keepdim=True)
+      expected_dur_output = math.ceil(x.size(-1)/self.args.scale_factor)
+
+      x = x-torch.mean(x,axis=-1,keepdim=True)
       if self.is_stereo:
           feats0 = self.encoder(x[:,0,:])
           feats1 = self.encoder(x[:,1,:])
@@ -90,7 +89,7 @@
           rev_detection_probs = torch.sigmoid(rev_detection_logits)
       else:
           rev_detection_probs = rev_regression = rev_class_logits = None
-
+          
       return detection_probs, regression, class_logits, rev_detection_probs, rev_regression, rev_class_logits
 
   def generate_features(self, x):
@@ -144,114 +143,37 @@
       class_logits = x[:,:,2:]
       return detection_logits, reg, class_logits
 
-class DetectionModelStereo(DetectionModel):
-  def __init__(self, args, embedding_dim=768):
-      super().__init__(args, embedding_dim=2*embedding_dim)
-
-  def forward(self, x):
-    """
-    Input
-      x (Tensor): (batch, channels, time) (time at 16000 Hz, audio_sr)
-    Returns
-      detection_probs (Tensor): (batch, time,) (time at 50 Hz, aves_sr)
-      regression (Tensor): (batch, time,) (time at 50 Hz, aves_sr)
-      class_logits (Tensor): (batch, time, n_classes) (time at 50 Hz, aves_sr)
-
-    """
-
-    expected_dur_output = math.ceil(x.size(-1)/self.args.scale_factor)
-
-    x = x-torch.mean(x,axis=-1,keepdim=True)
-    feats0 = self.encoder(x[:,0,:])
-    feats1 = self.encoder(x[:,1,:])
-    feats = torch.cat([feats0,feats1],dim=-1)
-
-    #aves may be off by 1 sample from expected
-    pad = expected_dur_output - feats.size(1)
-    if pad>0:
-      feats = F.pad(feats, (0,0,0,pad), mode='reflect')
-
-    detection_logits, regression, class_logits = self.detection_head(feats)
-    detection_probs = torch.sigmoid(detection_logits)
-
-    return detection_probs, regression, class_logits
-<<<<<<< HEAD
-
-class DetectionModelMultichannel(DetectionModel):
-  # supports >1 channel, but unlike Stereo model does not assume the order of channels matters.
-  def __init__(self, args, embedding_dim=768):
-      super().__init__(args, embedding_dim=embedding_dim)
-      self.n_classes = len(args.label_set)
-      
-  def forward(self, x):
-    """
-    Input
-      x (Tensor): (batch, channels, time) (time at 16000 Hz, audio_sr)
-    Returns
-      detection_probs (Tensor): (batch, time,) (time at 50 Hz, aves_sr)
-      regression (Tensor): (batch, time,) (time at 50 Hz, aves_sr)
-      class_logits (Tensor): (batch, time, n_classes) (time at 50 Hz, aves_sr)
-
-    """
-    
+# class DetectionModelStereo(DetectionModel):
+#   def __init__(self, args, embedding_dim=768):
+#       super().__init__(args, embedding_dim=2*embedding_dim)
+
+#   def forward(self, x):
+#     """
+#     Input
+#       x (Tensor): (batch, channels, time) (time at 16000 Hz, audio_sr)
+#     Returns
+#       detection_probs (Tensor): (batch, time,) (time at 50 Hz, aves_sr)
+#       regression (Tensor): (batch, time,) (time at 50 Hz, aves_sr)
+#       class_logits (Tensor): (batch, time, n_classes) (time at 50 Hz, aves_sr)
+
+#     """
+
 #     expected_dur_output = math.ceil(x.size(-1)/self.args.scale_factor)
-          
+
 #     x = x-torch.mean(x,axis=-1,keepdim=True)
-#     feats=[]
-#     for i in range(x.size(1)):
-#       feats.append(self.encoder(x[:,i,:]))
-#     feats = sum(feats)
+#     feats0 = self.encoder(x[:,0,:])
+#     feats1 = self.encoder(x[:,1,:])
+#     feats = torch.cat([feats0,feats1],dim=-1)
 
 #     #aves may be off by 1 sample from expected
 #     pad = expected_dur_output - feats.size(1)
 #     if pad>0:
 #       feats = F.pad(feats, (0,0,0,pad), mode='reflect')
-    
+
 #     detection_logits, regression, class_logits = self.detection_head(feats)
 #     detection_probs = torch.sigmoid(detection_logits)
 
-
-    expected_dur_output = math.ceil(x.size(-1)/self.args.scale_factor)
-          
-    x = x-torch.mean(x,axis=-1,keepdim=True)
-    
-    detection_logits = []
-    regression = []
-    class_logits = []
-    
-    for i in range(x.size(1)):
-      feats = self.encoder(x[:,i,:])
-      #aves may be off by 1 sample from expected
-      pad = expected_dur_output - feats.size(1)
-      if pad>0:
-        feats = F.pad(feats, (0,0,0,pad), mode='reflect')
-
-      dl, rg, cl = self.detection_head(feats)
-      detection_logits.append(dl)
-      regression.append(rg)
-      class_logits.append(cl)
-      
-    detection_logits = torch.stack(detection_logits, dim=0)
-    regression = torch.stack(regression, dim=0)
-    class_logits = torch.stack(class_logits, dim=0)
-    
-    if hasattr(self.args, "segmentation_based") and self.args.segmentation_based:
-      detection_logits=torch.max(detection_logits,dim=0)[0]
-      regression=torch.max(regression,dim=0)[0]
-      class_logits=torch.max(class_logits,dim=0)[0]
-    else:
-      mask_based_on_logits = torch.eq(torch.max(detection_logits, dim=0,keepdim=True)[0], detection_logits)
-
-      detection_logits = torch.sum(detection_logits*mask_based_on_logits, dim=0)
-      regression = torch.sum(regression*mask_based_on_logits,dim=0)
-      class_logits = torch.sum(class_logits* mask_based_on_logits.unsqueeze(-1).repeat(1,1,1,self.n_classes), dim=0)
-
-    detection_probs = torch.sigmoid(detection_logits)
-      
-    return detection_probs, regression, class_logits
-  
-=======
->>>>>>> cfcfe505
+#     return detection_probs, regression, class_logits
 
 def rms_and_mixup(X, d, r, y, train, args):
   if args.rms_norm:
@@ -277,18 +199,10 @@
     r_aug = torch.flip(r, (0,)) * mask[:,:,0]
     y_aug = torch.flip(y, (0,)) * mask
 
-<<<<<<< HEAD
-    X = (X + X_aug)#[:batch_size//2,...]
-    d = torch.maximum(d, d_aug)#[:batch_size//2,...]
-    r = torch.maximum(r, r_aug)#[:batch_size//2,...]
-    y = torch.maximum(y, y_aug)#[:batch_size//2,...]
-=======
-    X = (X + X_aug)[:batch_size//2,...]
-    d = torch.maximum(d, d_aug)[:batch_size//2,...]
-    r = torch.maximum(r, r_aug)[:batch_size//2,...]
-    y = torch.maximum(y, y_aug)[:batch_size//2,...]
->>>>>>> cfcfe505
-
+    X = (X + X_aug)
+    d = torch.maximum(d, d_aug)
+    r = torch.maximum(r, r_aug)
+    y = torch.maximum(y, y_aug)
     if args.rms_norm:
       X = X * (1/2)
 
