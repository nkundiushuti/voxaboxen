import math
import numpy as np
import pandas as pd
import librosa

from numpy.random import default_rng
from intervaltree import IntervalTree
from torch.utils.data import Dataset, DataLoader

import torch
import torchaudio
from torch.nn import functional as F

def normalize_sig_np(sig, eps=1e-8):
    sig = sig / (np.max(np.abs(sig))+eps)
    return sig

def crop_and_pad(wav, sr, dur_sec):
  # crops and pads waveform to be the expected number of samples; used after resampling to ensure proper size
  target_dur_samples = int(sr * dur_sec)
  wav = wav[..., :target_dur_samples]

  pad = target_dur_samples - wav.size(-1)
  if pad > 0:
    wav = F.pad(wav, (0,pad)) #padding starts from last dims

  return wav

class DetectionDataset(Dataset):
    def __init__(self, info_df, train, args, random_seed_shift = 0):
        self.info_df = info_df
        self.label_set = args.label_set
        if hasattr(args, 'unknown_label'):
          self.unknown_label = args.unknown_label
        else:
          self.unknown_label = None
        self.label_mapping = args.label_mapping
        self.n_classes = len(self.label_set)
        self.sr = args.sr
        self.clip_duration = args.clip_duration
        self.clip_hop = args.clip_hop
        assert (self.clip_hop*args.sr).is_integer()
        self.seed = args.seed + random_seed_shift
        self.amp_aug = args.amp_aug
        if self.amp_aug:
          self.amp_aug_low_r = args.amp_aug_low_r
          self.amp_aug_high_r = args.amp_aug_high_r
          assert (self.amp_aug_low_r >= 0) #and (self.amp_aug_high_r <= 1) and
          assert (self.amp_aug_low_r <= self.amp_aug_high_r)

        self.scale_factor = args.scale_factor
        self.prediction_scale_factor = args.prediction_scale_factor
        self.scale_factor_raw_to_prediction = self.scale_factor*self.prediction_scale_factor
        self.rng = default_rng(seed=self.seed)
        self.train=train
        if hasattr(args, 'stereo') and args.stereo:
          self.mono = False
        elif hasattr(args, 'multichannel') and args.multichannel:
          self.mono = False
        else:
          self.mono = True

        if self.train:
          self.omit_empty_clip_prob = args.omit_empty_clip_prob
          self.clip_start_offset = self.rng.integers(0, np.floor(self.clip_hop*self.sr)) / self.sr
        else:
          self.omit_empty_clip_prob = 0
          self.clip_start_offset = 0
<<<<<<< HEAD
          
        self.args=args
=======

>>>>>>> cfcfe505
        # make metadata
        self.make_metadata()

    def augment_amplitude(self, signal):
        if not self.amp_aug:
            return signal
        else:
            r = self.rng.uniform(self.amp_aug_low_r, self.amp_aug_high_r)
            aug_signal = r*signal
            return aug_signal

    def process_selection_table(self, selection_table_fp):
        selection_table = pd.read_csv(selection_table_fp, sep = '\t')
        tree = IntervalTree()

        for ii, row in selection_table.iterrows():
            start = row['Begin Time (s)']
            end = row['End Time (s)']
            label = row['Annotation']

            if end<=start:
              continue

            if label in self.label_mapping:
              label = self.label_mapping[label]
            else:
              continue

            if label == self.unknown_label:
              label_idx = -1
            else:
              label_idx = self.label_set.index(label)
            tree.addi(start, end, label_idx)

        return tree

    def make_metadata(self):
        selection_table_dict = dict()
        metadata = []

        for ii, row in self.info_df.iterrows():
            fn = row['fn']
            audio_fp = row['audio_fp']

            duration = librosa.get_duration(path=audio_fp)
            selection_table_fp = row['selection_table_fp']

            selection_table = self.process_selection_table(selection_table_fp)
            selection_table_dict[fn] = selection_table

            num_clips = max(0, int(np.floor((duration - self.clip_duration - self.clip_start_offset) // self.clip_hop)))

            for tt in range(num_clips):
                start = tt*self.clip_hop + self.clip_start_offset
                end = start + self.clip_duration

                ivs = selection_table[start:end]
                # if no annotated intervals, skip with specified probability
                if not ivs:
                  if self.omit_empty_clip_prob > self.rng.uniform():
                      continue

                metadata.append([fn, audio_fp, start, end])

        self.selection_table_dict = selection_table_dict
        self.metadata = metadata

    def get_pos_intervals(self, fn, start, end):
        tree = self.selection_table_dict[fn]

        intervals = tree[start:end]
        intervals = [(max(iv.begin, start)-start, min(iv.end, end)-start, iv.data) for iv in intervals]

        return intervals

    def get_class_proportions(self):
        counts = np.zeros((self.n_classes,))

        for k in self.selection_table_dict:
          st = self.selection_table_dict[k]
          for interval in st:
            annot = interval.data
            if annot == -1:
              continue
            else:
              counts[annot] += 1

        total_count = np.sum(counts)
        proportions = counts / total_count

        return proportions

    def get_annotation(self, pos_intervals, audio):
        raw_seq_len = audio.shape[-1]
        seq_len = int(math.ceil(raw_seq_len / self.scale_factor_raw_to_prediction))
        anno_sr = int(self.sr // self.scale_factor_raw_to_prediction)

        regression_annos = np.zeros((seq_len,))
        class_annos = np.zeros((seq_len, self.n_classes))
        anchor_annos = [np.zeros(seq_len,)]
        rev_regression_annos = np.zeros((seq_len,))
        rev_class_annos = np.zeros((seq_len, self.n_classes))
        rev_anchor_annos = [np.zeros(seq_len,)]

        for iv in pos_intervals:
            start, end, class_idx = iv
            dur = end-start
            dur_samples = np.ceil(dur * anno_sr)

            start_idx = int(math.floor(start*anno_sr))
            start_idx = max(min(start_idx, seq_len-1), 0)
<<<<<<< HEAD
            dur_samples = int(np.ceil(dur * anno_sr))
            
            anchor_anno = get_anchor_anno(start_idx, dur_samples, seq_len)
            anchor_annos.append(anchor_anno)
            regression_anno[start_idx] = dur
            
            if hasattr(self.args,"segmentation_based") and self.args.segmentation_based:
              if class_idx == -1:
                pass
              else:
                class_anno[start_idx:start_idx+dur_samples,class_idx]=1.
            
            else:
              if class_idx != -1:
                class_anno[start_idx, class_idx] = 1.
              else:
                class_anno[start_idx, :] = 1./self.n_classes # if unknown, enforce uncertainty
        
=======
            end_idx = int(math.floor(end*anno_sr))
            end_idx = max(min(end_idx, seq_len-1), 0)

            anchor_anno = get_anchor_anno(start_idx, dur_samples, seq_len)
            anchor_annos.append(anchor_anno)
            regression_annos[start_idx] = dur
            rev_anchor_anno = get_anchor_anno(end_idx, dur_samples, seq_len)
            rev_anchor_annos.append(rev_anchor_anno)
            rev_regression_annos[end_idx] = dur

            if class_idx != -1:
              class_annos[start_idx, class_idx] = 1.
              rev_class_annos[end_idx, class_idx] = 1.
            else:
              class_annos[start_idx, :] = 1./self.n_classes # if unknown, enforce uncertainty
              rev_class_annos[end_idx, :] = 1./self.n_classes # if unknown, enforce uncertainty

>>>>>>> cfcfe505
        anchor_annos = np.stack(anchor_annos)
        anchor_annos = np.amax(anchor_annos, axis = 0)
        rev_anchor_annos = np.stack(rev_anchor_annos)
        rev_anchor_annos = np.amax(rev_anchor_annos, axis = 0)
        # shapes [time_steps, ], [time_steps, ], [time_steps, n_classes]
        return anchor_annos, regression_annos, class_annos, rev_anchor_annos, rev_regression_annos, rev_class_annos

    def __getitem__(self, index):
        fn, audio_fp, start, end = self.metadata[index]

        audio, file_sr = librosa.load(audio_fp, sr=None, offset=start, duration=self.clip_duration, mono=self.mono)
        audio = torch.from_numpy(audio)

        audio = audio-torch.mean(audio, -1, keepdim=True)
        if self.amp_aug and self.train:
            audio = self.augment_amplitude(audio)
        if file_sr != self.sr:
            audio = torchaudio.functional.resample(audio, file_sr, self.sr)

        audio = crop_and_pad(audio, self.sr, self.clip_duration)

        pos_intervals = self.get_pos_intervals(fn, start, end)
        anchor_anno, regression_anno, class_anno, rev_anchor_anno, rev_regression_anno, rev_class_anno = self.get_annotation(pos_intervals, audio)

        return audio, torch.from_numpy(anchor_anno), torch.from_numpy(regression_anno), torch.from_numpy(class_anno), torch.from_numpy(rev_anchor_anno), torch.from_numpy(rev_regression_anno), torch.from_numpy(rev_class_anno)

    def __len__(self):
        return len(self.metadata)


def get_train_dataloader(args, random_seed_shift = 0):
  train_info_fp = args.train_info_fp
  train_info_df = pd.read_csv(train_info_fp)

  train_dataset = DetectionDataset(train_info_df, True, args, random_seed_shift = random_seed_shift)
<<<<<<< HEAD
  
  # if args.mixup:
  #   effective_batch_size = args.batch_size*2 # double batch size because half will be discarded before being passed to model
  # else:
  #   effective_batch_size = args.batch_size
  
  
  train_dataloader = DataLoader(train_dataset,
                                batch_size=args.batch_size, #effective_batch_size, 
=======

  if args.mixup:
    effective_batch_size = args.batch_size*2 # double batch size because half will be discarded before being passed to model
  else:
    effective_batch_size = args.batch_size


  train_dataloader = DataLoader(train_dataset,
                                batch_size=effective_batch_size,
>>>>>>> cfcfe505
                                shuffle=True,
                                num_workers=args.num_workers,
                                pin_memory=True,
                                drop_last = True)

  return train_dataloader


class SingleClipDataset(Dataset):
    def __init__(self, audio_fp, clip_hop, args, annot_fp = None):
        # waveform (samples,)
        super().__init__()
        self.duration = librosa.get_duration(path=audio_fp)
        self.clip_hop = clip_hop
        self.num_clips = int(np.ceil(self.duration / self.clip_hop)) #max(0, int(np.floor(self.duration / self.clip_hop)+1)) #int(np.floor((self.duration - args.clip_duration) // clip_hop))
        self.audio_fp = audio_fp
        self.clip_duration = args.clip_duration
        self.annot_fp = annot_fp # attribute that is accessed elsewhere
        self.sr = args.sr
        if hasattr(args, 'stereo') and args.stereo:
          self.mono = False
        elif hasattr(args, 'multichannel') and args.multichannel:
          self.mono = False
        else:
          self.mono = True

    def __len__(self):
        return self.num_clips

    def __getitem__(self, idx):
        """ Map int idx to dict of torch tensors """
        start = idx * self.clip_hop

        audio, file_sr = librosa.load(self.audio_fp, sr=None, offset=start, duration=self.clip_duration, mono=self.mono)
        audio = torch.from_numpy(audio)


        audio = audio-torch.mean(audio, -1, keepdim=True)
        if file_sr != self.sr:
          audio = torchaudio.functional.resample(audio, file_sr, self.sr)

        audio = crop_and_pad(audio, self.sr, self.clip_duration)

        return audio

def get_single_clip_data(audio_fp, clip_hop, args, annot_fp = None):
    return DataLoader(
      SingleClipDataset(audio_fp, clip_hop, args, annot_fp = annot_fp),
      batch_size = args.batch_size,
      shuffle=False,
      num_workers=args.num_workers,
      pin_memory=True,
      drop_last=False,
    )

def get_val_dataloader(args):
  val_info_fp = args.val_info_fp
  val_info_df = pd.read_csv(val_info_fp)

  val_dataloaders = {}

  for i in range(len(val_info_df)):
    fn = val_info_df.iloc[i]['fn']
    audio_fp = val_info_df.iloc[i]['audio_fp']
    annot_fp = val_info_df.iloc[i]['selection_table_fp']
    val_dataloaders[fn] = get_single_clip_data(audio_fp, args.clip_duration/2, args, annot_fp = annot_fp)

  return val_dataloaders

def get_test_dataloader(args):
  test_info_fp = args.test_info_fp
  test_info_df = pd.read_csv(test_info_fp)

  test_dataloaders = {}

  for i in range(len(test_info_df)):
    fn = test_info_df.iloc[i]['fn']
    audio_fp = test_info_df.iloc[i]['audio_fp']
    annot_fp = test_info_df.iloc[i]['selection_table_fp']
    test_dataloaders[fn] = get_single_clip_data(audio_fp, args.clip_duration/2, args, annot_fp = annot_fp)

  return test_dataloaders

def get_anchor_anno(start_idx, dur_samples, seq_len):
  # start times plus gaussian blur
  # std setting follows CornerNet, where adaptive standard deviation is set to 1/3 image radius
  std = dur_samples / 6
  x = (np.arange(seq_len) - start_idx) ** 2
  x = x / (2 * std**2)
  x = np.exp(-x)
  return x

<|MERGE_RESOLUTION|>--- conflicted
+++ resolved
@@ -66,12 +66,8 @@
         else:
           self.omit_empty_clip_prob = 0
           self.clip_start_offset = 0
-<<<<<<< HEAD
-          
+        
         self.args=args
-=======
-
->>>>>>> cfcfe505
         # make metadata
         self.make_metadata()
 
@@ -183,49 +179,39 @@
 
             start_idx = int(math.floor(start*anno_sr))
             start_idx = max(min(start_idx, seq_len-1), 0)
-<<<<<<< HEAD
-            dur_samples = int(np.ceil(dur * anno_sr))
+            
+            end_idx = int(math.ceil(end*anno_sr))
+            end_idx = max(min(end_idx, seq_len-1), 0)
+            dur_samples = int(np.ceil(dur * anno_sr)) 
             
             anchor_anno = get_anchor_anno(start_idx, dur_samples, seq_len)
             anchor_annos.append(anchor_anno)
-            regression_anno[start_idx] = dur
+            regression_annos[start_idx] = dur
+            
+            rev_anchor_anno = get_anchor_anno(end_idx, dur_samples, seq_len)
+            rev_anchor_annos.append(rev_anchor_anno)
+            rev_regression_annos[end_idx] = dur
             
             if hasattr(self.args,"segmentation_based") and self.args.segmentation_based:
               if class_idx == -1:
                 pass
               else:
-                class_anno[start_idx:start_idx+dur_samples,class_idx]=1.
+                class_annos[start_idx:start_idx+dur_samples,class_idx]=1.
             
             else:
               if class_idx != -1:
-                class_anno[start_idx, class_idx] = 1.
+                class_annos[start_idx, class_idx] = 1.
+                rev_class_annos[end_idx, class_idx] = 1.
               else:
-                class_anno[start_idx, :] = 1./self.n_classes # if unknown, enforce uncertainty
-        
-=======
-            end_idx = int(math.floor(end*anno_sr))
-            end_idx = max(min(end_idx, seq_len-1), 0)
-
-            anchor_anno = get_anchor_anno(start_idx, dur_samples, seq_len)
-            anchor_annos.append(anchor_anno)
-            regression_annos[start_idx] = dur
-            rev_anchor_anno = get_anchor_anno(end_idx, dur_samples, seq_len)
-            rev_anchor_annos.append(rev_anchor_anno)
-            rev_regression_annos[end_idx] = dur
-
-            if class_idx != -1:
-              class_annos[start_idx, class_idx] = 1.
-              rev_class_annos[end_idx, class_idx] = 1.
-            else:
-              class_annos[start_idx, :] = 1./self.n_classes # if unknown, enforce uncertainty
-              rev_class_annos[end_idx, :] = 1./self.n_classes # if unknown, enforce uncertainty
-
->>>>>>> cfcfe505
+                class_annos[start_idx, :] = 1./self.n_classes # if unknown, enforce uncertainty
+                rev_class_annos[end_idx, :] = 1./self.n_classes # if unknown, enforce uncertainty
+            
+            
         anchor_annos = np.stack(anchor_annos)
         anchor_annos = np.amax(anchor_annos, axis = 0)
         rev_anchor_annos = np.stack(rev_anchor_annos)
         rev_anchor_annos = np.amax(rev_anchor_annos, axis = 0)
-        # shapes [time_steps, ], [time_steps, ], [time_steps, n_classes]
+        # shapes [time_steps, ], [time_steps, ], [time_steps, n_classes] (times two)
         return anchor_annos, regression_annos, class_annos, rev_anchor_annos, rev_regression_annos, rev_class_annos
 
     def __getitem__(self, index):
@@ -256,27 +242,8 @@
   train_info_df = pd.read_csv(train_info_fp)
 
   train_dataset = DetectionDataset(train_info_df, True, args, random_seed_shift = random_seed_shift)
-<<<<<<< HEAD
-  
-  # if args.mixup:
-  #   effective_batch_size = args.batch_size*2 # double batch size because half will be discarded before being passed to model
-  # else:
-  #   effective_batch_size = args.batch_size
-  
-  
   train_dataloader = DataLoader(train_dataset,
-                                batch_size=args.batch_size, #effective_batch_size, 
-=======
-
-  if args.mixup:
-    effective_batch_size = args.batch_size*2 # double batch size because half will be discarded before being passed to model
-  else:
-    effective_batch_size = args.batch_size
-
-
-  train_dataloader = DataLoader(train_dataset,
-                                batch_size=effective_batch_size,
->>>>>>> cfcfe505
+                                batch_size=args.batch_size,
                                 shuffle=True,
                                 num_workers=args.num_workers,
                                 pin_memory=True,
