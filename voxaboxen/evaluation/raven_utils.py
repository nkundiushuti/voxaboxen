--- conflicted
+++ resolved
@@ -44,13 +44,7 @@
     def load_audio(self, fp):
         self.samples, self.sr = librosa.load(fp, sr = None)
         self.duration = len(self.samples) / self.sr
-<<<<<<< HEAD
         
-    
-        
-=======
-
->>>>>>> cfcfe505
     def play_audio(self, start_sec, end_sec):
         start_sample = int(self.sr * start_sec)
         end_sample = int(self.sr *end_sec)
@@ -87,23 +81,15 @@
         self.matching = metrics.match_events(ref, est, min_iou=IoU_minimum, method="fast")
         self.matched_annotations = [p[0] for p in self.matching]
         self.matched_predictions = [p[1] for p in self.matching]
-<<<<<<< HEAD
-        
+
     def evaluate(self):
-        
         eval_sr = 50
         dur_samples = int(self.duration * eval_sr) # compute frame-wise metrics at 50Hz
-      
-=======
-
-    def evaluate(self):
-
->>>>>>> cfcfe505
+
         if self.label_set is None:
           TP = len(self.matching)
           FP = len(self.predictions) - TP
           FN = len(self.annotations) - TP
-<<<<<<< HEAD
           
           # segmentation-based metrics
           seg_annotations = np.zeros((dur_samples,))
@@ -124,11 +110,7 @@
           FN_seg = int(((1-seg_predictions) * seg_annotations).sum())
           
           return {'all' : {'TP' : TP, 'FP' : FP, 'FN' : FN, 'TP_seg' : TP_seg, 'FP_seg' : FP_seg, 'FN_seg' : FN_seg}}
-        
-=======
-          return {'all' : {'TP' : TP, 'FP' : FP, 'FN' : FN}}
-
->>>>>>> cfcfe505
+
         else:
           out = {label : {'TP':0, 'FP':0, 'FN' : 0, 'TP_seg':0, 'FP_seg':0, 'FN_seg':0} for label in self.label_set}
           pred_label = np.array(self.predictions['Annotation'])
@@ -149,7 +131,6 @@
             n_pred = int((pred_label == label).sum())
             out[label]['FP'] = out[label]['FP'] + n_pred - out[label]['TP']
             out[label]['FN'] = out[label]['FN'] + n_annot - out[label]['TP']
-<<<<<<< HEAD
             
             # segmentation-based metrics
             seg_annotations = np.zeros((dur_samples,))
@@ -175,9 +156,6 @@
             out[label]['FP_seg'] = FP_seg
             out[label]['FN_seg'] = FN_seg
             
-=======
-
->>>>>>> cfcfe505
           return out
 
     def confusion_matrix(self):
