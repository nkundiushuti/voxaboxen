--- conflicted
+++ resolved
@@ -1,27 +1,21 @@
-<<<<<<< HEAD
-from voxaboxen.data.data import get_test_dataloader
-from voxaboxen.model.model import DetectionModel, DetectionModelStereo, DetectionModelMultichannel
-=======
-import torch.nn as nn
 import pandas as pd
 import torch
-from voxaboxen.data.data import get_test_dataloader, get_val_dataloader
+from voxaboxen.data.data import get_test_dataloader
 from voxaboxen.model.model import DetectionModel
->>>>>>> cfcfe505
 from voxaboxen.training.train import train
 from voxaboxen.training.params import parse_args, set_seed, save_params
 from voxaboxen.evaluation.evaluation import predict_and_generate_manifest, evaluate_based_on_manifest
-
 import sys
 import os
 
+device = "cuda" if torch.cuda.is_available() else "cpu"
 
 def print_metrics(metrics, just_one_label):
     for pred_type in metrics.keys():
         to_print = {k1:{k:round(100*v,4) for k,v in v1.items()} for k1,v1 in metrics[pred_type]['summary'].items()} if just_one_label else dict(pd.DataFrame(metrics[pred_type]['summary']).mean(axis=1).round(4))
         print(f'{pred_type}:', to_print)
+        
 def train_model(args):
-
   ## Setup
   args = parse_args(args)
 
@@ -29,9 +23,8 @@
 
   experiment_dir = os.path.join(args.project_dir, args.name)
   setattr(args, 'experiment_dir', str(experiment_dir))
-  if os.path.exists(args.experiment_dir) and args.overwrite and args.name!='demo':
+  if os.path.exists(args.experiment_dir) and (not args.overwrite) and args.name!='demo':
     sys.exit('experiment already exists with this name')
-    os.makedirs(args.experiment_dir)
 
   experiment_output_dir = os.path.join(experiment_dir, "outputs")
   setattr(args, 'experiment_output_dir', experiment_output_dir)
@@ -39,46 +32,24 @@
     os.makedirs(args.experiment_output_dir)
 
   save_params(args)
-<<<<<<< HEAD
-  if hasattr(args,'stereo') and args.stereo:
-    model = DetectionModelStereo(args)
-  elif hasattr(args,'multichannel') and args.multichannel:
-    model = DetectionModelMultichannel(args)
-  else:
-    model = DetectionModel(args)
+  model = DetectionModel(args).to(device)
+    
+  if args.previous_checkpoint_fp is not None:
+    print(f"loading model weights from {args.previous_checkpoint_fp}")
+    cp = torch.load(args.previous_checkpoint_fp)
+    if "model_state_dict" in cp.keys():
+      model.load_state_dict(cp["model_state_dict"])
+    else:
+      model.load_state_dict(cp)
+
+  ## Training
+  if args.n_epochs>0:
+    model = train(model, args)
   
-=======
-  model = DetectionModel(args)
-
-  #if args.reload_from is not None:
-    #checkpoint = torch.load(os.path.join(args.project_dir, args.reload_from, 'model.pt'))
-    #model.load_state_dict(checkpoint['model_state_dict'])
-
->>>>>>> cfcfe505
-  ## Training
-  trained_model = train(model, args)
-
-  ## Evaluation
   test_dataloader = get_test_dataloader(args)
-  val_dataloader = get_val_dataloader(args)
-
-  val_manifest = predict_and_generate_manifest(trained_model, val_dataloader, args)
-
-  if model.is_bidirectional:
-      best_f1 = 0
-      for comb_discard_thresh in [.3,.35,.4,.45,.5,.55,.6,.65,.75,.8,.85,.9]:
-        val_metrics, val_conf_mats = evaluate_based_on_manifest(val_manifest, args, output_dir = os.path.join(args.experiment_dir, 'test_results') , iou=0.5, class_threshold=0.5, comb_discard_threshold=comb_discard_thresh)
-        new_f1 = val_metrics['comb']['macro']['f1']
-        if new_f1 > best_f1:
-          model.comb_discard_thresh = nn.Parameter(torch.tensor(comb_discard_thresh))
-          best_f1 = new_f1
-        print(f'IOU: 0.5 class_thresh: 0.5 Comb discard threshold: {comb_discard_thresh}')
-        print_metrics(val_metrics, just_one_label=(len(args.label_set)==1))
-      print(f'Using comb_discard_thresh: {model.comb_discard_thresh}')
-
-  test_manifest = predict_and_generate_manifest(trained_model, test_dataloader, args)
+  test_manifest = predict_and_generate_manifest(model, test_dataloader, args)
   for iou in [0.2, 0.5, 0.8]:
-    test_metrics, test_conf_mats = evaluate_based_on_manifest(test_manifest, args, output_dir = os.path.join(args.experiment_dir, 'test_results') , iou=iou, class_threshold=0.5, comb_discard_threshold=model.comb_discard_thresh.item())
+    test_metrics, test_conf_mats = evaluate_based_on_manifest(test_manifest, args, output_dir = os.path.join(args.experiment_dir, 'test_results') , iou=iou, class_threshold=0.5, comb_discard_threshold=args.comb_discard_thresh)
     print(f'Test with IOU{iou}')
     print_metrics(test_metrics, just_one_label=(len(args.label_set)==1))
 
